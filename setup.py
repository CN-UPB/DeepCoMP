--- conflicted
+++ resolved
@@ -16,11 +16,7 @@
     'matplotlib>=3.5.1',
     'seaborn==0.10.1',
     'numpy<1.20',
-<<<<<<< HEAD
     'gym[atari]>=0.17.1,<0.23',
-=======
-    'gym[atari]>=0.17.1,<0.23.0',
->>>>>>> d7183998
     'tensorflow>=2.2.0',
     'gputil==1.4.0',
     'pandas>=1.0.5',
@@ -42,7 +38,7 @@
     long_description_content_type='text/markdown',
     url='https://github.com/CN-UPB/DeepCoMP',
     packages=find_packages(),
-    python_requires=">=3.8.*",
+    python_requires=">=3.8",
     install_requires=requirements + eval_requirements,
     zip_safe=False,
     entry_points={
